import os
import re
import time
import shutil
from pathlib import Path
import numpy as np
from astropy.io import fits
from astropy.time import Time
from typing import Any, List, Dict, Tuple, Optional, Union
from contextlib import nullcontext
import warnings
import cupy as cp

from ..const import REF_DIR, PipelineError
from ..config import SciProcConfiguration
from .. import external
from ..services.setup import BaseSetup
from ..utils import collapse, get_header, add_suffix, swap_ext, time_diff_in_seconds, get_basename, flatten
from ..path.path import PathHandler, NameHandler

from .utils import move_file  # inputlist_parser, move_file
from .const import ZP_KEY, IC_KEYS, CORE_KEYS
from .weight import calc_weight
from .interpolate import interpolate_masked_pixels, add_bpx_method
from .convolve import convolve_fft, add_conv_method, get_edge_mask

warnings.filterwarnings("ignore")


class ImStack(BaseSetup):
    def __init__(
        self,
        config=None,
        logger=None,
        queue=None,
        overwrite=False,
        use_gpu: bool = True,
    ) -> None:

        super().__init__(config, logger, queue)
        self.overwrite = overwrite
        self._device_id = None
        self._use_gpu = use_gpu
        self._flag_name = "combine"

    @classmethod
    def from_list(cls, input_images, working_dir=None):
        """use soft link if files are from different directories"""

        image_list = []
        for image in input_images:
            path = Path(image)
            if not path.is_file():
                print(f"{image} does not exist.")
                return None
            image_list.append(path.parts[-1])  # str

        working_dir = working_dir or os.getcwd()  # str(path.parent.absolute()

        config = SciProcConfiguration.base_config(working_dir=working_dir)
        # config.path.path_processed = working_dir
        config.config.input.calibrated_images = image_list

        self = cls(config=config)
        self.path = PathHandler(input_images)
        return self

    @property
    def sequential_task(self):
        """[(number, name, use_gpu), ...]"""
        return [(1, "run", False)]
        # return [
        #     (1, "initialize", False),
        #     (2, "bkgsub", Filse),
        #     (3, "zpscale", False),
        #     (4, "calculate_weight_map", True),
        #     (5, "apply_bpmask", True),
        #     (6, "joint_registration", False),
        #     (7, "prepare_convolution", False),
        #     (8, "run_convolution", True),
        #     (9, "save_convolved_images", False),
        #     (10, "stack_with_swarp", False),
        # ]

    def get_device_id(self, device_id):
        from ..services.utils import check_gpu_availability

        if self._use_gpu:
            if device_id is not None:
                self._device_id = device_id
                if self.config.imstack.device is None:
                    self.config.imstack.device = self._device_id
            elif self._device_id is None:
                if self.config.imstack.device is not None:
                    self._device_id = self.config.imstack.device
                else:
                    from ..services.utils import get_best_gpu_device

                    self._device_id = get_best_gpu_device()
                    self.config.imstack.device = self._device_id
        else:
            self._device_id = "CPU"

        if not (check_gpu_availability(self._device_id)):
            self._device_id = "CPU"

        return self._device_id

    def run(self, use_gpu: bool = True, device_id=None):
        try:
            self._use_gpu = all([use_gpu, self.config.imstack.gpu, self._use_gpu])

            self.initialize()

            # background subtraction
            self.bkgsub()

            # zero point scaling
            self.zpscale()

            if self.config.imstack.weight_map:
                self.calculate_weight_map(device_id=device_id)

            # replace hot pixels
            self.apply_bpmask(device_id=device_id)

            # re-registration
            if self.config.imstack.joint_wcs:
                self.joint_registration()

            # seeing convolution
            if self.config.imstack.convolve:
                self.prepare_convolution()
                self.run_convolution(device_id=device_id)
                self.run_convolution(device_id=device_id, weight=True)

            # swarp imcombine
            self.stack_with_swarp()
        except Exception as e:
            self.logger.error(f"Error during imstack processing: {str(e)}")
            raise
        # self.logger.debug(MemoryMonitor.log_memory_usage)

    def initialize(self):
        self._st = time.time()
        self.logger.info(f"Start 'ImStack'")
        # use common input if imstack.input_files override is not set
        if not (hasattr(self.config.imstack, "input_images") and self.config.imstack.input_images):
            self.config.imstack.input_images = self.config.input.calibrated_images

        self.input_images = self.config.imstack.input_images
        if not self.input_images:
            raise PipelineError("No Input for ImStack")

        self.zpkey = self.config.imstack.zp_key or ZP_KEY
        # self.ic_keys = IC_KEYS
        self.keys_to_propagate = CORE_KEYS

        # self.define_paths(working_dir=self.config.path.path_processed)
        self.path_tmp = self.path.imstack.tmp_dir

        # self.set_metadata()
        self.set_metadata_without_ccdproc()

        # Output stacked image file name
        self.config.imstack.stacked_image = (
            self.path.imstack.daily_stacked_image
            if self.config.settings.is_pipeline
            else self.path.imstack.stacked_image
        )
        self.config.input.stacked_image = self.config.imstack.stacked_image
        self.logger.debug(f"Stacked Image: {self.config.imstack.stacked_image}")

        self.logger.info(f"Initialization for ImStack is completed")

    def set_metadata_without_ccdproc(self):
        """
        Use OBJCTRA and OBJCTDEC of the first image as the deprojection center.
        The code currently does not check existence and uniqueness of the keys.

        The image with the highest ZP value gives the refernce ZP. This
        is a conservative choice for saturation levels across images.
        """
        self.n_stack = len(self.input_images)

        header_list = [fits.getheader(f) for f in self.input_images]

        self.total_exptime = np.sum([hdr["EXPTIME"] for hdr in header_list])  # sec
        self.zpvalues = [hdr[self.zpkey] for hdr in header_list]
        self.skyvalues = [hdr["SKYVAL"] for hdr in header_list]
        self.mjd_stacked = np.mean([hdr["MJD"] for hdr in header_list])
        self.satur_level = np.min([hdr["SATURATE"] * hdr["FLXSCALE"] for hdr in header_list])
        self.coadd_egain = np.sum([hdr["EGAIN"] / hdr["FLXSCALE"] for hdr in header_list])

        objs = list(set([hdr["OBJECT"] for hdr in header_list]))
        filters = list(set([hdr["FILTER"] for hdr in header_list]))
        egains = list(set([hdr["EGAIN"] for hdr in header_list]))
        camera_gains = list(set([hdr["GAIN"] for hdr in header_list]))
        self.obj = objs[0]
        self.camera_gain = camera_gains[0]

        if len(objs) != 1:
            self.logger.warning("Multiple OBJECT found. Using the first one.")
        self.filte = filters[0]
        if len(filters) != 1:
            self.logger.warning("Multiple FILTER found. Using the first one.")
        if len(egains) != 1:
            self.logger.warning("Multiple EGAIN found. Using the first one.")
        if len(camera_gains) != 1:
            self.logger.warning("Multiple GAIN found. Using the first one.")

        #   Hard coding for the UDS field
        # self.gain_default = 0.78

        self.header_ref_img = self.input_images[0]

        # Determine Deprojection Center
        # 	Tile object (e.g. T01026)
        if bool(re.match(r"T\d{5}", self.obj)):
            self.logger.info(f"Using predefined deprojection center for {self.obj}.")
            from astropy.table import Table
            from astropy.coordinates import Angle

            skygrid_table = Table.read(f"{REF_DIR}/skygrid.fits")
            indx_skygrid = skygrid_table["tile"] == self.obj

            ra = Angle(skygrid_table["ra"][indx_skygrid][0], unit="deg")
            objra = ra.to_string(unit="hourangle", sep=":", pad=True)

            dec = Angle(skygrid_table["dec"][indx_skygrid][0], unit="deg")
            objdec = dec.to_string(unit="degree", sep=":", pad=True, alwayssign=True)

        # 	Non-Tile object
        else:
            self.logger.info(f"Using the center of the first image as the deprojection center.")
            objra = header_list[0]["OBJCTRA"]
            objdec = header_list[0]["OBJCTDEC"]
            # objra = objra.replace(' ', ':')
            # objdec = objdec.replace(' ', ':')

        self.center = f"{objra},{objdec}"
        self.logger.debug(f"Deprojection center: {self.center}")

        # base zero point for flux scaling
        # base = np.where(self.zpvalues == np.max(self.zpvalues))[0][0]
        # self.zp_base = self.zpvalues[base]
        self.zp_base = 23.9  # uJy
        # if self.zp_base < np.max(self.zpvalues):
        #     self.logger.warning(
        #         f"Scaline downward: destination ZP: ({self.zp_base}), "
        #         f"max image ZP: ({np.max(self.zpvalues)})"
        #     )
        self.logger.debug(f"Reference zero point: {self.zp_base}")

    def bkgsub(self):
        # ------------------------------------------------------------
        # 	Global Background Subtraction
        # ------------------------------------------------------------
        st = time.time()

        self.path_bkgsub = os.path.join(self.path_tmp, "bkgsub")
        os.makedirs(self.path_bkgsub, exist_ok=True)

        self.config.imstack.bkgsub_images = [
            f"{self.path_bkgsub}/{add_suffix(get_basename(f), 'bkgsub')}" for f in self.input_images
        ]

        if self.config.imstack.bkgsub_type.lower() == "dynamic":
            self.logger.info("Start dynamic background subtraction")
            self._dynamic_bkgsub()
        else:
            self.logger.info("Start constant background subtraction")
            self._const_bkgsub()

        self.logger.info(f"Background subtraction is completed in {time_diff_in_seconds(st)} seconds")

        self.images_to_stack = self.config.imstack.bkgsub_images

    def _const_bkgsub(self):
        for ii, (inim, _bkg, outim) in enumerate(
            zip(self.input_images, self.skyvalues, self.config.imstack.bkgsub_images)
        ):
            self.logger.debug(f"[{ii:>6}] {get_basename(inim)}")
            if not os.path.exists(outim) or self.overwrite:
                with fits.open(inim, memmap=True) as hdul:
                    _data = hdul[0].data
                    _hdr = hdul[0].header
                    _data -= _bkg
                    self.logger.debug(f"Using SKYVAL: {_bkg:.3f}")
                    fits.writeto(outim, _data, header=_hdr, overwrite=True)

    def _dynamic_bkgsub(self):
        """
        Later to be refined using iterations
        """
        from ..external import sextractor

        bkg_images = [f"{self.path_bkgsub}/{add_suffix(get_basename(f), 'bkg')}" for f in self.input_images]
        bkg_rms_images = [f"{self.path_bkgsub}/{add_suffix(get_basename(f), 'bkgrms')}" for f in self.input_images]

        self.config.imstack.bkg_images = bkg_images
        self.config.imstack.bkg_rms_images = bkg_rms_images

        for inim, outim, bkg, bkg_rms in zip(
            self.input_images, self.config.imstack.bkgsub_images, bkg_images, bkg_rms_images
        ):

            # if result is already in factory, use that
            if os.path.exists(outim) and os.path.exists(bkg) and os.path.exists(bkg_rms):
                self.logger.info(f"Background subtraction result exists; skipping: {get_basename(outim)}")
                continue

            sex_args = [
                "-CATALOG_TYPE", "NONE",  # save no source catalog
                "-CHECKIMAGE_TYPE", "BACKGROUND,BACKGROUND_RMS",
                "-CHECKIMAGE_NAME", f"{bkg},{bkg_rms}"
            ]  # fmt: skip
            sex_log = os.path.join(
                self.path_bkgsub,
                os.path.splitext(get_basename(outim))[0] + "_sextractor.log",
            )
            sextractor(inim, sex_args=sex_args, log_file=sex_log, logger=self.logger)

            with fits.open(inim, memmap=True) as hdul:
                _data = hdul[0].data
                _hdr = hdul[0].header
                bkg = fits.getdata(bkg)
                _data -= bkg
                fits.writeto(outim, _data, header=_hdr, overwrite=True)

    @staticmethod
    def _group_IMCMB(images):
        calibs = []
        for image in images:
            header = get_header(image)
            zdf = [v for k, v in header.items() if "IMCMB" in k]  # [z, d, f]
            calibs.append(zdf)

        groups = dict()
        for image, zdf in zip(images, calibs):
            key = tuple(zdf)
            if key not in groups:
                groups[key] = []
            groups.setdefault(key, []).append(image)

        # groups = NameHandler.get_grouped_files(bkgsub_images)
        return groups

    def calculate_weight_map(self, device_id=None, use_gpu: bool = True, overwrite: bool = False):
        """Retains cpu support as a code template"""
        st = time.time()
        self._use_gpu = all([use_gpu, self.config.imstack.gpu, self._use_gpu])
        # pick xp and device‐context based on GPU flag
        if self._use_gpu:
            device_id = self.get_device_id(device_id)
        else:
            device_id = "CPU"
<<<<<<< HEAD
=======
        self.logger.info(f"Start weight-map calculation with device_id: {device_id}")
>>>>>>> 52454a07

        bkgsub_images = self.config.imstack.bkgsub_images
        self.config.imstack.bkgsub_weight_images = []

        groups = self._group_IMCMB(bkgsub_images)
        self.logger.debug(f"{len(groups)} groups for weight map calculation.")
        self.logger.debug(f"{groups}")

        for i, ((z_m_file, d_m_file, f_m_file), images) in enumerate(groups.items()):

            st_loop = time.time()

            header = fits.getheader(images[0])  # same cailb in a group
            calibs = [v for k, v in header.items() if "IMCMB" in k]  # must be ordered mbias, mdark, mflat
            self.logger.debug(f"Group {i} calibs: {calibs}")
            d_m_file, f_m_file, sig_z_file, sig_f_file = PathHandler.weight_map_input(calibs)

            mfg_data = []
            mfg_frame = []
            for file in [sig_z_file, d_m_file, f_m_file]:
                with fits.open(file) as hdul:
                    mfg_data.append(hdul[0].data)
                    mfg_frame.append(hdul[0].header["NFRAMES"])
                    if file == d_m_file:
                        egain = hdul[0].header["EGAIN"]  # e-/ADU

            sig_z, d_m, f_m = mfg_data
            p_z, p_d, p_f = mfg_frame
            sig_f = fits.getdata(sig_f_file)

            self.logger.debug(f"{time_diff_in_seconds(st_loop)} seconds for group {i} preparation")

            uncalculated_images = []

            for img in images:
                weight_image_file = add_suffix(img, "weight")
                self.config.imstack.bkgsub_weight_images.append(weight_image_file)
                if os.path.exists(weight_image_file) and not self.overwrite:
                    self.logger.debug(f"Already exists; skip generating {weight_image_file}")
                    continue
                else:
                    uncalculated_images.append(img)

            st_image = time.time()
            output = calc_weight(
                uncalculated_images, d_m, f_m, sig_z, sig_f, p_d, p_z, p_f, egain, weight=True, device=device_id
            )
            self.logger.debug(
                f"Weight-map calculation (device={device_id}) for group {i} is completed in {time_diff_in_seconds(st_image)} seconds"
            )

            for i, img in enumerate(uncalculated_images):
                weight_image_file = add_suffix(img, "weight")
                fits.writeto(
                    weight_image_file,
                    data=output[i],
                    overwrite=True,
                )

            del output
            self.logger.info(
                f"Weight-map calculation is completed in {time_diff_in_seconds(st)} seconds ({time_diff_in_seconds(st, return_float=True)/len(images):.1f} s/image)"
            )

    def apply_bpmask(self, badpix=0, device_id=None, use_gpu: bool = True):
        st = time.time()
        self._use_gpu = all([use_gpu, self.config.imstack.gpu, self._use_gpu])

        if self._use_gpu:
            device_id = self.get_device_id(device_id)
        else:
            device_id = "CPU"

        st = time.time()
        self.logger.info("Start the interpolation for bad pixels")

        path_interp = os.path.join(self.path_tmp, "interp")
        os.makedirs(path_interp, exist_ok=True)

        self.config.imstack.interp_images = [
            os.path.join(path_interp, add_suffix(get_basename(f), "interp")) for f in self.input_images
        ]

        # bpmask_array, header = fits.getdata(self.config.preprocess.bpmask_file, header=True)
        # ad-hoc. Todo: group input_files for different bpmask files
        bpmask_array, header = fits.getdata(PathHandler.get_bpmask(self.config.imstack.bkgsub_images[0]), header=True)

        if "BADPIX" in header.keys():
            badpix = header["BADPIX"]
            self.logger.debug(f"BADPIX found in header. Using badpix {badpix}.")
        else:
            self.logger.warning("BADPIX not found in header. Using default value 0.")

        # pre-bind to avoid UnboundLocalError
        interp = image = weight = interp_weight = None

        method = self.config.imstack.interp_type
        weight = self.config.imstack.weight_map

        uncalculated_images = []
        for i in range(len(self.config.imstack.bkgsub_images)):
            input_file = self.config.imstack.bkgsub_images[i]
            output_file = self.config.imstack.interp_images[i]

            if os.path.exists(output_file) and not self.overwrite:
                self.logger.debug(f"Already exists; skip generating {output_file}")
                continue
            else:
                if weight:
                    input_weight_file = add_suffix(input_file, "weight")
                    output_weight_file = add_suffix(output_file, "weight")
                    uncalculated_images.append([input_file, input_weight_file, output_file, output])
                else:
                    uncalculated_images.append([input_file, None, output_file, None])

        output, output_weight = interpolate_masked_pixels(
            uncalculated_images, bpmask_array, method=method, badpix=badpix, device=device_id, weight=weight
        )

        for i, files in enumerate(uncalculated_images):
            input_file, input_weight_file, output_file, output = files
            if weight:
                fits.writeto(
                    output_weight_file,
                    output_weight[i],
                    header=add_bpx_method(fits.getheader(input_weight_file), method),
                    overwrite=True,
                )
            fits.writeto(
                output_file,
                output[i],
                header=add_bpx_method(fits.getheader(input_file), method),
                overwrite=True,
            )

        self.images_to_stack = self.config.imstack.interp_images

        del output, output_weight
        self.logger.info(
            f"Interpolation for bad pixels is completed in {time_diff_in_seconds(st)} seconds ({time_diff_in_seconds(st, return_float=True)/len(self.images_to_stack):.1f} s/image)"
        )

    def zpscale(self):
        """
        Store the value in header as FLXSCALE, and use it in stacking.
        Keep FSCALE_KEYWORD = FLXSCALE in SWarp config.
        The headers of the last processed images are modified.
        """
        st = time.time()
        for file, zp in zip(self.images_to_stack, self.zpvalues):
            flxscale = 10 ** (0.4 * (self.zp_base - zp))
            with fits.open(file, mode="update") as hdul:
                hdul[0].header["FLXSCALE"] = (
                    flxscale,
                    "flux scaling factor by 7DT Pipeline (ImStack)",
                )
                hdul.flush()
            self.logger.debug(f"{get_basename(file)} FLXSCALE: {flxscale:.3f}")

        self.logger.info(f"ZP scaling is completed in {time_diff_in_seconds(st)} seconds")

        # ------------------------------------------------------------
        # 	ZP Scale
        # ------------------------------------------------------------
        # self.path_scaled = f"{path_output}/scaled"
        # os.makedirs(self.path_scaled, exist_ok=True)

        # self.logger.debug(f"Flux Scale to ZP={self.zp_base}")
        # zpscaled_images = []
        # _st = time.time()
        # for ii, (inim, _zp) in enumerate(
        #     zip(self.config.imstack.bkgsub_files, self.zpvalues)
        # ):
        #     self.logger.debug(f"[{ii:>6}] {get_basename(inim)}")
        #     _fscaled_image = f"{self.path_scaled}/{get_basename(inim).replace('fits', 'zpscaled.fits')}"
        #     if not os.path.exists(_fscaled_image):
        #         with fits.open(inim, memmap=True) as hdul:
        #             _data = hdul[0].data
        #             _hdr = hdul[0].header
        #             _fscale = 10 ** (0.4 * (self.zp_base - _zp))
        #             _fscaled_data = _data * _fscale
        #             self.logger.debug(
        #                 f"x {_fscale:.3f}",
        #             )
        #             fits.writeto(_fscaled_image, _fscaled_data, _hdr, overwrite=True)
        #     zpscaled_images.append(_fscaled_image)
        # self.zpscaled_images = zpscaled_images
        # _delt = time.time() - _st
        # self.logger.debug(f"--> Done ({_delt:.1f}sec)")

    def joint_registration(self):
        """
        It can address cross-filter registration when given just the image paths.
        Just give the new joint WCS to all images and let individual ImStack
        handle the rest of the process.
        """
        pass

    def prepare_convolution(self):
        """
        This is ad-hoc. Change it to convolve after resampling and take
        advantage of uniform pixel scale.
        """

        method = self.config.imstack.convolve.lower()
        self.logger.info(f"Prepare the convolution with {method} method")

        self.kernel = []
        self._convolved_images = []
        self._convolved_wht_images = []

        if method == "gaussian":
            from astropy.convolution import Gaussian2DKernel
            from ..utils import force_symlink

            # Define output path
            path_conv = os.path.join(self.path_tmp, "conv")
            os.makedirs(path_conv, exist_ok=True)
            self.config.imstack.conv_files = [
                os.path.join(path_conv, add_suffix(get_basename(f), "conv")) for f in self.input_images
            ]

            # Get peeings for convolution
            peeings = [fits.getheader(inim)["PEEING"] for inim in self.images_to_stack]
            # max_peeing = np.max(peeings)
            self._max_peeing = (
                self.config.imstack.target_seeing / collapse(self.path.pixscale, raise_error=True)
                if hasattr(self.config.imstack, "target_seeing")
                and isinstance(self.config.imstack.target_seeing, (int, float))
                else np.max(peeings)
            )
            delta_peeings = [self._calc_delta_peeing(peeing) for peeing in peeings]
            self.logger.debug(f"PEEINGs: {peeings}")

            for i, delta_peeing in enumerate(delta_peeings):
                if delta_peeing is None:
                    force_symlink(self.images_to_stack[i], self.config.imstack.conv_files[i])
                    if self.config.imstack.weight_map:
                        force_symlink(
                            add_suffix(self.images_to_stack[i], "weight"),
                            add_suffix(self.config.imstack.conv_files[i], "weight"),
                        )
                    self.kernel.append(None)
                else:
                    self.kernel.append(
                        Gaussian2DKernel(x_stddev=delta_peeing / (np.sqrt(8 * np.log(2))))
                    )  # 8*sig + 1 sized

        else:
            self.logger.info("Undefined convolution method. Skipping seeing match")

    def run_convolution(self, device_id=None, use_gpu: bool = True, weight=False):
        from .convolve import convolve_fft, get_edge_mask

        st = time.time()
        self._use_gpu = all([use_gpu, self.config.imstack.gpu, self._use_gpu])
        device_id = self.get_device_id(device_id)
        if self._use_gpu:
            self.logger.info(f"Using GPU {device_id} for convolution")
        else:
            self.logger.info("Using CPU for convolution")

        method = self.config.imstack.convolve.lower()

        if weight:
            image_list = []
            for inim in self.images_to_stack:
                inim_wht = add_suffix(inim, "weight")
                if os.path.exists(inim_wht):
                    image_list.append((inim, inim_wht))
                else:
                    self.logger.warning(f"Weight map not found for {inim}. Skipping.")
        else:
            image_list = self.images_to_stack

        output = convolve_fft(image_list, self.kernel, device_id=device_id, apply_edge_mask=weight)

        for img, out in zip(image_list, output):
            peeing = fits.getheader(self.images_to_stack[i])["PEEING"]
            delta_peeing = self._calc_delta_peeing(peeing)
            if delta_peeing is None:
                continue
            header = add_conv_method(fits.getheader(self.images_to_stack[i]), delta_peeing, method)
            fits.writeto(
                img,
                out,
                header=header,
                overwrite=True,
            )
        self.logger.info(
            f"Convolution is completed in {time_diff_in_seconds(st)} seconds ({time_diff_in_seconds(st, return_float=True)/len(self.images_to_stack):.1f} s/image)"
        )

    def _calc_delta_peeing(self, peeing):
        delta_peeing = np.sqrt(self._max_peeing**2 - peeing**2)
        if delta_peeing == 0:
            self.logger.debug(f"Skipping calculating delta peeing.")
            return None
        else:
            return delta_peeing

    def stack_with_swarp(self):
        st = time.time()
        self.logger.info("Start to run swarp for stacking images")

        # Write target images to a text file
        self.path_imagelist = os.path.join(self.path_tmp, "images_to_stack.txt")

        with open(self.path_imagelist, "w") as f:
            for inim in self.images_to_stack:  # self.zpscaled_images:
                f.write(f"{inim}\n")

        self.logger.debug(f"Total Exptime: {self.total_exptime}")

        if not self.config.imstack.weight_map:
            # if no weight map, just stack the images
            self._run_swarp("")

        else:
            # science images
            self._run_swarp("sci", args=["-RESAMPLING_TYPE", "LANCZOS3"])

            # weight images
            self._run_swarp("wht", args=["-RESAMPLING_TYPE", "NEAREST"])

            # Update/Todo: consider uncollapsed bpmask files
            if self.config.imstack.propagate_mask:
                # bpmask_file = self.config.preprocess.bpmask_file
                bpmask_file = PathHandler.get_bpmask(self.images_to_stack)
                bpmask_inverted = 1 - fits.getdata(bpmask_file)
                bpmask_inverted_file = os.path.join(self.path_tmp, get_basename(bpmask_file))
                fits.writeto(bpmask_inverted_file, bpmask_inverted, overwrite=True)
                self.logger.debug(f"Inverted bpmask saved as {bpmask_inverted_file}")
                args = ["-WEIGHT_IMAGE", bpmask_file, "-RESAMPLING_TYPE", "LANCZOS3"]
                self._run_swarp("bpm", args=args)

        self._update_header()

        self.logger.info(f"Running swarp is completed in {time_diff_in_seconds(st)} seconds")

        self.config.flag.combine = True
        self.logger.info(f"'ImStack' is Completed in {time_diff_in_seconds(self._st)} seconds")

    def _run_swarp(self, type="", args=None):
        """Pass type='' for no weight"""
        working_dir = os.path.join(self.path_tmp, type)
        resample_dir = os.path.join(working_dir, "resamp")
        log_file = os.path.join(working_dir, "_".join([self.config.name, type, "swarp.log"]))

        if type == "":
            output_file = self.config.imstack.stacked_image  # output to output_dir directly
        else:
            # output to tmp dir, and then selectively move to output_dir
            output_file = os.path.join(working_dir, get_basename(self.config.imstack.stacked_image))

        external.swarp(
            input=self.path_imagelist,
            output=output_file,
            center=self.center,
            resample_dir=resample_dir,
            log_file=log_file,
            logger=self.logger,
            weight_map=self.config.imstack.weight_map,
            swarp_args=args,
        )

        # move files to the final directory
        if type == "sci":
            shutil.move(output_file, self.config.imstack.stacked_image)
        elif type == "wht":
            shutil.move(
                add_suffix(output_file, "weight"),
                add_suffix(self.config.imstack.stacked_image, "weight"),
            )
        elif type == "bpm":
            shutil.move(
                add_suffix(output_file, "weight"),
                add_suffix(self.config.imstack.stacked_image, "bpmask"),
            )

        return

    def stack_with_cupy(self):
        pass

    def _update_header(self):
        # 	Get Header info
        exptime_stacked = self.total_exptime
        mjd_stacked = self.mjd_stacked
        jd_stacked = Time(mjd_stacked, format="mjd").jd
        dateobs_stacked = Time(mjd_stacked, format="mjd").isot
        # gain = (2 / 3) * self.n_stack * self.egain
        # airmass_stacked = np.mean(airmasslist)
        # dateloc_stacked = calc_mean_dateloc(dateloclist)
        # alt_stacked = np.mean(altlist)
        # az_stacked = np.mean(azlist)

        # datestr, timestr = extract_date_and_time(dateobs_stacked)
        # comim = f"{self.path_save}/calib_{self.config.unit}_{self.obj}_{datestr}_{timestr}_{self.filte}_{exptime_stacked:g}.com.fits"

        # 	Get Select Header Keys from Base Image
        with fits.open(self.header_ref_img) as hdulist:
            header = hdulist[0].header
            select_header_dict = {key: header.get(key, None) for key in self.keys_to_propagate}

        # 	Put them into stacked image
        with fits.open(self.config.imstack.stacked_image) as hdulist:
            header = hdulist[0].header
            for key in select_header_dict.keys():
                header[key] = select_header_dict[key]

        # 	Additional Header Information
        keywords_to_update = {
            "DATE-OBS": (dateobs_stacked, "Time of observation (UTC) for combined image"),
            # 'DATE-LOC': (dateloc_stacked, 'Time of observation (local) for combined image'),
            "EXPTIME": (exptime_stacked, "[s] Total exposure duration for combined image"),
            "EXPOSURE": (exptime_stacked, "[s] Total exposure duration for combined image"),
            # 'CENTALT' : (alt_stacked,     '[deg] Average altitude of telescope for combined image'),
            # 'CENTAZ'  : (az_stacked,      '[deg] Average azimuth of telescope for combined image'),
            # 'AIRMASS' : (airmass_stacked, 'Average airmass at frame center for combined image (Gueymard 1993)'),
            "MJD": (mjd_stacked, "Modified Julian Date at start of observations for combined image"),
            "JD": (jd_stacked, "Julian Date at start of observations for combined image"),
            "SKYVAL": (0, "SKY MEDIAN VALUE (Subtracted)"),
            "EGAIN": (self.coadd_egain, "Effective EGAIN for combined image (e-/ADU)"),  # swarp calculates it as GAIN, but irreproducible.
            "GAIN": (self.camera_gain, "Gain from the camera configuration"),
            "SATURATE": (self.satur_level, "Conservative saturation level for combined image"),  # let swarp handle this
        }  # fmt: skip

        # 	Update Header
        with fits.open(self.config.imstack.stacked_image, mode="update") as hdul:
            header = hdul[0].header

            for key, (value, comment) in keywords_to_update.items():
                header[key] = (value, comment)

            # 	Names of stacked single images
            for nn, inim in enumerate(self.input_images):
                header[f"IMG{nn:0>5}"] = (get_basename(inim), "")

            hdul.flush()


#   Example
if __name__ == "__main__":
    image_lists = [
        #   Broad bands
        "/large_data/Commission/NGC0253/g/select_median.txt",
        "/large_data/Commission/NGC0253/r/select_median.txt",
        "/large_data/Commission/NGC0253/i/select_median.txt",
        "/large_data/Commission/NGC0253/z/select_median.txt",
        #   Medium bands
        "/large_data/Commission/NGC0253/m400/select_median.txt",
        "/large_data/Commission/NGC0253/m425/select_median.txt",
        "/large_data/Commission/NGC0253/m450/select_median.txt",
        "/large_data/Commission/NGC0253/m475/select_median.txt",
        "/large_data/Commission/NGC0253/m500/select_median.txt",
        "/large_data/Commission/NGC0253/m525/select_median.txt",
        "/large_data/Commission/NGC0253/m550/select_median.txt",
        "/large_data/Commission/NGC0253/m575/select_median.txt",
        "/large_data/Commission/NGC0253/m600/select_median.txt",
        "/large_data/Commission/NGC0253/m625/select_median.txt",
        "/large_data/Commission/NGC0253/m650/select_median.txt",
        "/large_data/Commission/NGC0253/m675/select_median.txt",
        "/large_data/Commission/NGC0253/m700/select_median.txt",
        "/large_data/Commission/NGC0253/m725/select_median.txt",
        "/large_data/Commission/NGC0253/m750/select_median.txt",
        "/large_data/Commission/NGC0253/m775/select_median.txt",
        "/large_data/Commission/NGC0253/m800/select_median.txt",
        "/large_data/Commission/NGC0253/m825/select_median.txt",
        "/large_data/Commission/NGC0253/m850/select_median.txt",
        "/large_data/Commission/NGC0253/m875/select_median.txt",
    ]

    for image_list in image_lists:
        ImStack.from_text_file(image_list).run()<|MERGE_RESOLUTION|>--- conflicted
+++ resolved
@@ -96,6 +96,7 @@
                 else:
                     from ..services.utils import get_best_gpu_device
 
+
                     self._device_id = get_best_gpu_device()
                     self.config.imstack.device = self._device_id
         else:
@@ -103,6 +104,7 @@
 
         if not (check_gpu_availability(self._device_id)):
             self._device_id = "CPU"
+
 
         return self._device_id
 
@@ -355,10 +357,7 @@
             device_id = self.get_device_id(device_id)
         else:
             device_id = "CPU"
-<<<<<<< HEAD
-=======
         self.logger.info(f"Start weight-map calculation with device_id: {device_id}")
->>>>>>> 52454a07
 
         bkgsub_images = self.config.imstack.bkgsub_images
         self.config.imstack.bkgsub_weight_images = []
