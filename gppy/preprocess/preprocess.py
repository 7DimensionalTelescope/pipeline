--- conflicted
+++ resolved
@@ -341,12 +341,7 @@
         # existing_data can be either on-date or off-date
         max_offset = self.config.preprocess.max_offset
         self.logger.debug(f"Masterframe Search Template: {template}")
-<<<<<<< HEAD
-
-        existing_mframe_file = prep_utils.search_with_date_offsets(template, max_offset=max_offset)
-=======
         existing_mframe_file = prep_utils.search_with_date_offsets(template, max_offset=max_offset, future=True)
->>>>>>> cf37a750
 
         if not existing_mframe_file:
             raise FileNotFoundError(
@@ -364,12 +359,8 @@
         if dtype == "dark":
             self.dark_exptime = get_header(existing_mframe_file)[HEADER_KEY_MAP["exptime"]]
 
-<<<<<<< HEAD
     
     def prepare_headers(self):
-=======
-    def prepare_reduction(self):
->>>>>>> cf37a750
 
         st = time.time()
         n_head_blocks = self.config.preprocess.n_head_blocks
@@ -381,16 +372,10 @@
             header["SATURATE"] = prep_utils.get_saturation_level(header, bias, dark, flat)
             header = prep_utils.write_IMCMB_to_header(header, [bias, dark, flat, raw_file])
             header = prep_utils.add_padding(header, n_head_blocks, copy_header=True)
-<<<<<<< HEAD
         
             write_header_into_file(processed_file, header)
 
    
-=======
-            self._headers.append(header)
-
-        self.all_results = None
->>>>>>> cf37a750
         self.logger.info(
             f"Prepare image headers for group {self._current_group+1} in {time_diff_in_seconds(st)} seconds."
         )
@@ -403,14 +388,10 @@
             self.all_results = None
             # del self.bias_data, self.dark_data, self.flat_data
             # delete bypassing custom getattr
-<<<<<<< HEAD
-            
-=======
             for attr in ("bias_data", "dark_data", "flat_data"):
                 if attr in self.__dict__:
                     del self.__dict__[attr]
 
->>>>>>> cf37a750
             return
 
         flag = [os.path.exists(file) for file in self.sci_output]
@@ -430,9 +411,6 @@
             )
 
         results, leakage = process_kernel(
-<<<<<<< HEAD
-            self.sci_input, self.bias_output, self.dark_output, self.flat_output, device_id=device_id, output_paths=self.sci_output, use_gpu=self._use_gpu
-=======
             self.sci_input,
             self.bias_data,
             self.dark_data,
@@ -441,7 +419,6 @@
             output_paths=self.sci_output,
             header=self._headers,
             use_gpu=self._use_gpu,
->>>>>>> cf37a750
         )
 
         self.logger.info(
