--- conflicted
+++ resolved
@@ -36,18 +36,11 @@
     @property
     def sequential_task(self):
         return [
-<<<<<<< HEAD
-            (1, "load_mbdf", False),
-            (2, "data_reduction", True),
-            (3, "save_processed_files", False),
-            (4, "flagging", False),
-=======
             (1, "load_mbdf", False, False),
             (2, "data_reduction", True, False),
             (3, "save_processed_files", False, True),
             (4, "make_plots", False, False),
             (5, "flagging", False, False)
->>>>>>> 0f1bb694
         ]
 
     @classmethod
@@ -183,10 +176,6 @@
                 prep_utils.load_data_gpu(self.files["dark"]) as mdark, \
                 prep_utils.load_data_gpu(self.files["flat"]) as mflat:  # fmt:skip
                 ofc.data = ec.reduction(ofc.data, mbias, mdark, mflat)
-<<<<<<< HEAD
-            self._temp_data = ofc.data.get()
-            del ofc
-=======
             self._temp_data = cp.asnumpy(ofc.data.get())
 
         return self._temp_data
@@ -198,7 +187,6 @@
             import numpy as np
             print(np.shape(self._temp_data))
             print(self.config)
->>>>>>> 0f1bb694
 
         self.files = {
             "bias": self.config.preprocess.mbias_file,
