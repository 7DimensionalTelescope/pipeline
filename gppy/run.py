__package__ = "gppy"

from .config import PreprocConfiguration, SciProcConfiguration
from .preprocess import Preprocess
from .astrometry import Astrometry
from .photometry import Photometry
from .imstack import ImStack
from .subtract import ImSubtract

# from .subtract.subtract import ImSubtract

from .const import RAWDATA_DIR
import time

from watchdog.observers import Observer

from .services.monitor import Monitor
from .base import ObservationDataSet, CalibrationData
from .services.queue import QueueManager, Priority

from .services.logger import Logger
from .services.task import Task, TaskTree


def run_preprocess_with_task(config, priority=Priority.HIGH, **kwargs):
    """
    Generate master calibration frames for a specific observation set.

    Master frames are combined calibration images (like dark, flat, bias) that
    help in reducing systematic errors in scientific observations.

    Args:
        obs_params (dict): Observation parameters including:
            - date: Observation date
            - unit: Observation unit/instrument
            - n_binning: Pixel binning factor
            - gain: Detector gain setting
        queue (bool, optional): Whether to use queue-based processing. Defaults to False.
    """
    config = PreprocConfiguration.from_file(config)
    prep = Preprocess(config)
    run_task = Task(prep.run, kwargs={"make_plots": False}, gpu=True, priority=priority)
    return run_task


def run_make_plots(config, priority=Priority.LOW):
    config = PreprocConfiguration.from_file(config)
    prep = Preprocess(config)
    plot_task = Task(prep.make_plot_all, gpu=False, priority=priority)
    return plot_task


def run_process_with_tree(
    config,
    processes=["astrometry", "photometry", "combine", "subtract"],
    overwrite=False,
    priority=Priority.MEDIUM,
    **kwargs,
):
    """
    Perform comprehensive scientific data reduction pipeline sequentially.
    Control which process to run with `processes`.
    """
    config = SciProcConfiguration.from_file(config, write=True, **kwargs)

    tasks = []
<<<<<<< HEAD
    if not (config.config.flag.preprocess) and "preprocess" in processes:
        prep = Preprocess(config)
        for task in prep.sequential_task:
            tasks.append(Task(getattr(prep, task[1]), priority=priority, gpu=task[2], cls=prep, inherit_input=task[3]))
    if not (config.config.flag.astrometry) and "astrometry" in processes:
=======
    if (not (config.config.flag.astrometry) and "astrometry" in processes) or overwrite:
>>>>>>> 0e4ff4df
        astr = Astrometry(config)
        for task in astr.sequential_task:
            tasks.append(Task(getattr(astr, task[1]), priority=priority, gpu=task[2], cls=astr))
    if (not (config.config.flag.single_photometry) and "photometry" in processes) or overwrite:
        phot = Photometry(config)
        for task in phot.sequential_task:
            tasks.append(Task(getattr(phot, task[1]), priority=priority, gpu=task[2], cls=phot))
    if (not (config.config.flag.combine) and "combine" in processes) or overwrite:
        stk = ImStack(config)
        for task in stk.sequential_task:
            tasks.append(Task(getattr(stk, task[1]), priority=priority, gpu=task[2], cls=stk))
    if (not (config.config.flag.combined_photometry) and "photometry" in processes) or overwrite:
        phot = Photometry(config)
        for task in phot.sequential_task:
            tasks.append(Task(getattr(phot, task[1]), priority=priority, gpu=task[2], cls=phot))
    if (not (config.config.flag.subtraction) and "subtract" in processes) or overwrite:
        subt = ImSubtract(config)
        for task in subt.sequential_task:
            tasks.append(Task(getattr(subt, task[1]), priority=priority, gpu=task[2], cls=subt))

    if len(tasks) != 0:
        tree = TaskTree(tasks)
        return tree
    else:
        return None


# def run_scidata_reduction(
#     obs_params,
#     queue=False,
#     processes=["preprocess", "astrometry", "photometry", "combine", "subtract"],
#     **kwargs,
# ):
#     """
#     Perform comprehensive scientific data reduction pipeline.

#     This function orchestrates the complete data reduction process for scientific observations,
#     including:
#     1. Configuration initialization
#     2. Calibration
#     3. Astrometric processing
#     4. Photometric analysis

#     Args:
#         obs_params (dict): Observation parameters including:
#             - date: Observation date
#             - unit: Observation unit/instrument
#             - gain: Detector gain setting
#             - obj: Target object name
#             - filter: Observation filter
#             - n_binning: Pixel binning factor
#         queue (bool, optional): Whether to use queue-based processing. Defaults to False.
#         **kwargs: Additional configuration parameters
#     """

#     logger = Logger(name="7DT pipeline logger", slack_channel="pipeline_report")

#     config = Configuration(obs_params, logger=logger, **kwargs)
#     if not (config.config.flag.preprocess) and "preprocess" in processes:
#         prep = Preprocess(config, queue=queue)
#         prep.run()
#         del prep
#     if not (config.config.flag.astrometry) and "astrometry" in processes:
#         astrm = Astrometry(config, queue=queue)
#         astrm.run()
#         del astrm
#     else:
#         logger.info("Skipping astrometry")
#     if not (config.config.flag.single_photometry) and "photometry" in processes:
#         phot = Photometry(config, queue=queue)
#         phot.run()
#         del phot
#     else:
#         logger.info("Skipping single photometry")
#     if not (config.config.flag.combine) and "combine" in processes:
#         stk = ImStack(config, queue=queue)
#         stk.run()
#         del stk
#     else:
#         logger.info("Skipping imstack")
#     if not (config.config.flag.combined_photometry) and "photometry" in processes:
#         phot = Photometry(config, queue=queue)
#         phot.run()
#         del phot
#     else:
#         logger.info("Skipping combined photometry")
#     # if not (config.config.flag.subtraction) and "subtract" in processes:
#     #     subt = ImSubtract(config, queue=queue)
#     #     subt.run()
#     #     del subt
#     # else:
#     #     logger.info("Skipping transient search")

#     # except Exception as e:
#     #     logger.error(f"Error during abrupt stop: {e}")


def run_pipeline(
    data,
    queue: QueueManager,
    processes=["preprocess", "astrometry", "photometry"],  # , "combine"],
    overwrite=False,
):
    """
    Central pipeline processing function for different types of astronomical data.

    Handles two primary data types:
    1. CalibrationData: Generates master calibration frames
    2. ObservationDataSet: Processes scientific observations

    Processing includes:
    - Marking data as processed to prevent reprocessing
    - Adding tasks to the queue with appropriate priorities
    - Supporting Time-On-Target (TOO) observations with high priority

    Args:
        data (CalibrationData or ObservationDataSet): Input data to process
        queue (QueueManager): Task queue for managing parallel processing
    """
    if isinstance(data, CalibrationData):
        if not data.processed:
            data.mark_as_processed()

            tree = run_masterframe_generator_with_tree(obs.obs_params, priority=Priority.HIGH)
            if tree is not None:
                queue.add_tree(tree)

            time.sleep(0.1)
    elif isinstance(data, ObservationDataSet):
        for obs in data.get_unprocessed():
            data.mark_as_processed(obs.identifier)

            priority = Priority.HIGH if obs.too else Priority.MEDIUM

            tree = run_scidata_reduction_with_tree(obs.obs_params, priority=priority)
            if tree is not None:
                queue.add_tree(tree)

            time.sleep(0.1)


def start_monitoring():
    """
    Initialize and start the astronomical data monitoring system.

    This function:
    1. Creates a QueueManager for parallel task processing
    2. Sets up a Monitor for the raw data directory
    3. Configures a watchdog Observer to track file system changes
    4. Provides a continuous monitoring loop with graceful shutdown

    The monitoring system watches for new calibration and observation data,
    automatically triggering the appropriate processing pipelines.

    Monitoring can be stopped by pressing Ctrl+C.
    """

    queue = QueueManager(max_workers=20)

    monitor = Monitor(RAWDATA_DIR)
    monitor.add_process(run_pipeline, queue=queue)

    observer = Observer()
    observer.schedule(monitor, RAWDATA_DIR, recursive=True)
    observer.start()

    try:
        print(f"Starting monitoring of {RAWDATA_DIR}")
        print("Press Ctrl+C to stop...")
        while True:
            time.sleep(1)
    except KeyboardInterrupt:
        observer.stop()
        if queue:
            queue.abrupt_stop()
        print("\nMonitoring stopped")

    observer.join()<|MERGE_RESOLUTION|>--- conflicted
+++ resolved
@@ -64,15 +64,7 @@
     config = SciProcConfiguration.from_file(config, write=True, **kwargs)
 
     tasks = []
-<<<<<<< HEAD
-    if not (config.config.flag.preprocess) and "preprocess" in processes:
-        prep = Preprocess(config)
-        for task in prep.sequential_task:
-            tasks.append(Task(getattr(prep, task[1]), priority=priority, gpu=task[2], cls=prep, inherit_input=task[3]))
-    if not (config.config.flag.astrometry) and "astrometry" in processes:
-=======
     if (not (config.config.flag.astrometry) and "astrometry" in processes) or overwrite:
->>>>>>> 0e4ff4df
         astr = Astrometry(config)
         for task in astr.sequential_task:
             tasks.append(Task(getattr(astr, task[1]), priority=priority, gpu=task[2], cls=astr))
