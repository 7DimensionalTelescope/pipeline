--- conflicted
+++ resolved
@@ -22,15 +22,6 @@
 from .services.queue import QueueManager
 
 
-<<<<<<< HEAD
-def run_preprocess(config, make_plots=False):
-    config = PreprocConfiguration.from_config(config)
-    prep = Preprocess(config)
-    prep.run(make_plots=make_plots)
-
-
-=======
->>>>>>> a3220900
 def run_preprocess(config, device_id=None, only_with_sci=False, make_plots=True, **kwargs):
     """
     Generate master calibration frames for a specific observation set.
